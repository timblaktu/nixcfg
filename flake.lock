--- conflicted
+++ resolved
@@ -23,11 +23,11 @@
     "flake-compat": {
       "flake": false,
       "locked": {
-        "lastModified": 1761588595,
-        "narHash": "sha256-XKUZz9zewJNUj46b4AJdiRZJAvSZ0Dqj2BNfXvFlJC4=",
+        "lastModified": 1747046372,
+        "narHash": "sha256-CIVLLkVgvHYbgI2UpXvIIBJ12HWgX+fjA8Xf8PUmqCY=",
         "owner": "edolstra",
         "repo": "flake-compat",
-        "rev": "f387cd2afec9419c8ee37694406ca490c3f34ee5",
+        "rev": "9100a0f413b0c601e0533d1d94ffd501ce2e7885",
         "type": "github"
       },
       "original": {
@@ -354,29 +354,8 @@
     },
     "nixpkgs_2": {
       "locked": {
-<<<<<<< HEAD
-        "lastModified": 1763176762,
-        "narHash": "sha256-//x8bdcDtZuvrNj3AMXR8E5nyhyvf+Cyy4Z1XpJ4Y6w=",
-        "owner": "timblaktu",
-        "repo": "nixpkgs",
-        "rev": "322d2a7a41bfcf18847e49a184f23886ea6f77c0",
-        "type": "github"
-      },
-      "original": {
-        "owner": "timblaktu",
-        "ref": "writers-auto-detection",
-        "repo": "nixpkgs",
-        "type": "github"
-      }
-    },
-    "nixpkgs_3": {
-      "locked": {
         "lastModified": 1763191728,
         "narHash": "sha256-esRhOS0APE6k40Hs/jjReXg+rx+J5LkWw7cuWFKlwYA=",
-=======
-        "lastModified": 1762361079,
-        "narHash": "sha256-lz718rr1BDpZBYk7+G8cE6wee3PiBUpn8aomG/vLLiY=",
->>>>>>> c7a372bf
         "owner": "NixOS",
         "repo": "nixpkgs",
         "rev": "1d4c88323ac36805d09657d13a5273aea1b34f0c",
